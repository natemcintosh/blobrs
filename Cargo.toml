[package]
name = "blobrs"
version = "0.3.0"
description = "TUI for interacting with blob storage"
authors = ["Nate McIntosh <natemcintosh@gmail.com>"]
license = "MIT"
edition = "2024"

[dependencies]
crossterm = "0.29.0"
ratatui = "0.29.0"
color-eyre = "0.6.3"
object_store = { version = "0.12", features = ["azure"] }
tokio = { version = "1", features = ["full"] }
url = "2.5"
futures = "0.3"
reqwest = { version = "0.12", features = ["json"] }
serde = { version = "1.0", features = ["derive"] }
chrono = { version = "0.4", features = ["serde"] }
base64 = "0.22"
hmac = "0.12"
sha2 = "0.10"
regex = "1.10"
rfd = "0.15"
<<<<<<< HEAD
dirs = "5.0"
arboard = "3.6"
=======
dirs = "6.0"
arboard = "3.5"
>>>>>>> 5e950e54
<|MERGE_RESOLUTION|>--- conflicted
+++ resolved
@@ -22,10 +22,5 @@
 sha2 = "0.10"
 regex = "1.10"
 rfd = "0.15"
-<<<<<<< HEAD
-dirs = "5.0"
 arboard = "3.6"
-=======
-dirs = "6.0"
-arboard = "3.5"
->>>>>>> 5e950e54
+dirs = "6.0"